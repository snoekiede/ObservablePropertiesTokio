--- conflicted
+++ resolved
@@ -31,15 +31,9 @@
 - **Panic isolation**: Observer panics don't crash the system
 - **Type-safe**: Generic implementation works with any `Clone + Send + Sync` type
 - **Proper error handling**: All operations return `Result` types instead of panicking
-<<<<<<< HEAD
 - **Resource management**: Built-in cleanup methods for production environments
 - **Memory leak prevention**: Async operations properly await task completion
 - **Production-ready**: Comprehensive error handling and resource cleanup
-=======
-- **RAII subscriptions**: Automatic cleanup of observers when subscription objects go out of scope
-- **Non-cloning references**: Access property values without cloning using `get_ref()`
-- **Property transformations**: Create derived properties with automatic value conversion
->>>>>>> 22b515a9
 
 ## 📦 Installation
 
@@ -48,11 +42,7 @@
 ```toml
 [dependencies]
 observable-property-tokio = "0.2.0"
-<<<<<<< HEAD
 tokio = { version = "1.47.1", features = ["rt", "rt-multi-thread", "macros", "time"] }
-=======
-tokio = { version = "1.36", features = ["rt", "rt-multi-thread", "macros", "time"] }
->>>>>>> 22b515a9
 ```
 
 ## 🔧 Quick Start
@@ -85,31 +75,6 @@
     // Or clear all observers at once
     property.clear_observers()?;
 
-    Ok(())
-}
-```
-
-### Automatic Subscription Cleanup (RAII)
-
-```rust
-use observable_property_tokio::ObservableProperty;
-use std::sync::Arc;
-
-#[tokio::main]
-async fn main() -> Result<(), observable_property_tokio::PropertyError> {
-    let property = ObservableProperty::new(0);
-    
-    {
-        // Create a subscription that automatically unsubscribes when dropped
-        let _subscription = property.subscribe_with_token(Arc::new(|old, new| {
-            println!("Value changed: {} -> {}", old, new);
-        }))?;
-        
-        property.set(42)?; // Observer is notified
-    } // _subscription is dropped here, automatically unsubscribing
-    
-    property.set(100)?; // Observer is no longer notified
-    
     Ok(())
 }
 ```
@@ -300,21 +265,11 @@
 - `subscribe_async<F, Fut>(handler: F) -> Result<ObserverId, PropertyError>` - Add async observer
 - `subscribe_async_with_token<F, Fut>(handler: F) -> Result<Subscription<T>, PropertyError>` - Add async observer with automatic cleanup
 - `subscribe_filtered<F>(observer: Observer<T>, filter: F) -> Result<ObserverId, PropertyError>` - Add filtered observer
-<<<<<<< HEAD
 - `unsubscribe(id: ObserverId) -> Result<bool, PropertyError>` - Remove observer
 - `observer_count() -> usize` - Get number of registered observers
 - `clear_observers() -> Result<(), PropertyError>` - Remove all observers
 - `shutdown() -> Result<(), PropertyError>` - Perform comprehensive cleanup
 - `map<U, F>(transform: F) -> Result<ObservableProperty<U>, PropertyError>` - Create derived property
-=======
-- `subscribe_filtered_with_token<F>(observer: Observer<T>, filter: F) -> Result<Subscription<T>, PropertyError>` - Add filtered observer with automatic cleanup
-- `subscribe_async_filtered<F, Fut, Filt>(handler: F, filter: Filt) -> Result<ObserverId, PropertyError>` - Add async filtered observer
-- `subscribe_async_filtered_with_token<F, Fut, Filt>(handler: F, filter: Filt) -> Result<Subscription<T>, PropertyError>` - Add async filtered observer with automatic cleanup
-- `unsubscribe(id: ObserverId) -> Result<(), PropertyError>` - Remove observer
-- `try_unsubscribe(id: ObserverId) -> bool` - Remove observer (ignores non-existent IDs)
-- `map<U, F>(&self, transform: F) -> ObservableProperty<U>` - Create derived property with transformation
-- `observer_count() -> usize` - Get the number of active observers
->>>>>>> 22b515a9
 
 ## ⚡ Performance Considerations
 
@@ -322,7 +277,6 @@
 - **Update Frequency**: High-frequency updates may benefit from batching or debouncing at the application level
 - **Memory Usage**: Observers are stored as `Arc<dyn Fn>` which has some memory overhead
 - **Lock Contention**: Uses `RwLock` which allows multiple readers but exclusive writers
-<<<<<<< HEAD
 - **Resource Cleanup**: Use cleanup methods to prevent memory leaks in long-running applications
 - **Task Management**: Async operations now properly await completion, preventing resource leaks
 
@@ -344,9 +298,6 @@
 - ✅ Comprehensive test coverage including edge cases
 - ✅ Thread-safe operations with proper locking
 - ✅ Panic isolation for observer functions
-=======
-- **Reference Usage**: For large data structures, prefer `get_ref()` over `get()` to avoid cloning when appropriate
->>>>>>> 22b515a9
 
 ## 🤝 Contributing
 
