--- conflicted
+++ resolved
@@ -5,37 +5,7 @@
 The format is based on [Keep a Changelog](https://keepachangelog.com/en/1.0.0/),
 and this project adheres to [Semantic Versioning](https://semver.org/spec/v2.0.0.html).
 
-<<<<<<< HEAD
 ## [0.2.0] - 2025-09-29
-
-### Added
-- `clear_observers()` method for removing all registered observers at once
-- `shutdown()` method for comprehensive cleanup operations
-- Comprehensive test coverage for cleanup methods (`test_cleanup_methods`)
-- Enhanced documentation examples showing resource management patterns
-
-### Fixed
-- **Critical**: Fixed memory leak in `set_async()` method by properly awaiting spawned tasks
-- **Critical**: Eliminated potential panics in `map()` method by replacing `expect()` calls with proper error handling
-- Changed `map()` method return type from `ObservableProperty<U>` to `Result<ObservableProperty<U>, PropertyError>` for consistent error handling
-- All observer tasks are now properly awaited to prevent resource leaks in long-running applications
-
-### Changed
-- Enhanced production readiness with proper resource management
-- Improved error propagation in `map()` method - no more unwrap/expect calls that could panic
-- Updated README.md with resource management examples and recent improvements section
-- All async operations now guarantee task completion before returning
-
-### Security
-- Eliminated all potential panic points in public API methods
-- Improved resource cleanup to prevent memory leaks in production environments
-
-### Breaking Changes
-- `map()` method now returns `Result<ObservableProperty<U>, PropertyError>` instead of `ObservableProperty<U>`
-  - **Migration**: Wrap existing `map()` calls with `?` or `.unwrap()` if error handling is not needed
-  - **Example**: Change `let derived = property.map(|x| x * 2);` to `let derived = property.map(|x| x * 2)?;`
-=======
-## [0.2.0] - 2025-09-12
 
 ### Added
 - New `Subscription<T>` type providing RAII-style auto-cleanup
@@ -52,7 +22,6 @@
 ### Changed
 - Modified internal subscription storage to directly access inner data structures
 - Improved memory management with more efficient sharing of internal state
->>>>>>> 22b515a9
 
 ## [0.1.3] - 2025-09-03
 
